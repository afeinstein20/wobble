--- conflicted
+++ resolved
@@ -98,11 +98,8 @@
     by.setConstant(0.0);
 
     for (int64 k = 0; k < size; ++k) {
-<<<<<<< HEAD
       int64 kx = (x_one_d) ? 0 : k;
       int64 ky = (y_one_d) ? 0 : k;
-=======
->>>>>>> efdb86d8
       for (int64 n = 0; n < N; ++n) {
         T value = t(k, n);
         int ind = inds(k, n);
